--- conflicted
+++ resolved
@@ -66,14 +66,13 @@
 * Our project aims to use a combination of a VAE model and a Denoising Diffusion Probabilistic Model to generate fully trained neural networks for classifying the CIFAR-10 dataset. Instead of training the NN directly, we are generating the weights using the Diffusion model.
 
 ## Background
-<<<<<<< HEAD
 * Traditionally, Diffusion models are used to generate images. But, diffusion models can be used for wide variety of applications like audio, nlp, or even Neural Networks.
 
 ## Methodology
 * Our project is divided into three main components: generating dataset, training model, evaluating results.
 
 ### Generating dataset
-* To be able to generate the training dataset, we have a simple NN with 2 layers.
+* To be able to generate the training dataset, we have a simple NN with 10 layers.
 * TinyNN is trained with the CIFAR-10 dataset a total of 10 times with a max of 500 epochs each time. 
 * For each instance, it generates 250 checkpoints with accuracy > 0.75
 * Each time it trains the TinyNN, it does a random data augmentation (random horizontal flip, random crop padding, ColorJitter)
@@ -84,19 +83,6 @@
 The model training is divided in two parts: training VAE and training Diffusion.
 #### Training VAE
 The main purpose of this part is to train a VAE model that learns a latent representation of CNN model weights. The training works the following way:
-=======
-* Traditionally, Diffusion models are used to generate images. But, we aim to encode neural network weights in a way that lets us generate them.
-
-## Generating dataset
-* Our dataset is now a set of checkpoints of classifiers trained on CIFAR-10.
-* We are using a simple TinyCNN model with 2 conv layers that can achieve about 80% validation accuracy.
-
-## Training VAE
-The main purpose of this part is to train a VAE model that learns a latent representation of CNN model weights. 
-
-<!--
-The training works the following way:
->>>>>>> e4e3e161
 * Creates dummy TinyNN to get total number of parameters
 * Uses the WeightDataset to load flattened weights from all checkpoints
 * The model takes flattened weights as input and learns to compress them into a latent space and then reconstruct them.
